// Copyright 2016 Amanieu d'Antras
// Copyright 2020 Amari Robinson
//
// Licensed under the Apache License, Version 2.0, <LICENSE-APACHE or
// http://apache.org/licenses/LICENSE-2.0> or the MIT license <LICENSE-MIT or
// http://opensource.org/licenses/MIT>, at your option. This file may not be
// copied, modified, or distributed except according to those terms.

//! Intrusive xor doubly-linked list which uses less memory than a regular doubly linked list.
//!
//! In exchange for less memory use, it is impossible to create a cursor from a pointer to
//! an element.

use core::cell::Cell;
use core::fmt;
use core::ptr::NonNull;
use core::sync::atomic::{AtomicUsize, Ordering};

use crate::link_ops::{self, DefaultLinkOps};
use crate::pointer_ops::PointerOps;
use crate::singly_linked_list::SinglyLinkedListOps;
use crate::Adapter;
// Necessary for Rust 1.56 compatability
#[allow(unused_imports)]
use crate::unchecked_option::UncheckedOptionExt;

// =============================================================================
// XorLinkedListOps
// =============================================================================

/// Link operations for `XorLinkedList`.
pub unsafe trait XorLinkedListOps: link_ops::LinkOps {
    /// Returns the "next" link pointer of `ptr`.
    ///
    /// # Safety
    /// `prev` must have been previously passed to the [`set`] method, or
    /// `prev` must be equal to the `new` argument previously passed to [`replace_next_or_prev`].
    ///
    /// An implementation of `next` must not panic.
    ///
    /// [`replace_next_or_prev`]: #tymethod.replace_next_or_prev
    /// [`set`]: #tymethod.set
    unsafe fn next(&self, ptr: Self::LinkPtr, prev: Option<Self::LinkPtr>)
        -> Option<Self::LinkPtr>;

    /// Returns the "prev" link pointer of `ptr`.
    ///
    /// # Safety
    /// `next` must have been previously passed to the [`set`] method, or
    /// `next` must be equal to the `new` argument previously passed to [`replace_next_or_prev`].
    ///
    /// An implementation of `prev` must not panic.
    ///
    /// [`replace_next_or_prev`]: #tymethod.replace_next_or_prev
    /// [`set`]: #tymethod.set
    unsafe fn prev(&self, ptr: Self::LinkPtr, next: Option<Self::LinkPtr>)
        -> Option<Self::LinkPtr>;

    /// Assigns the "prev" and "next" link pointers of `ptr`.
    ///
    /// # Safety
    /// An implementation of `set` must not panic.
    unsafe fn set(
        &mut self,
        ptr: Self::LinkPtr,
        prev: Option<Self::LinkPtr>,
        next: Option<Self::LinkPtr>,
    );

    /// Replaces the "next" or "prev" link pointer of `ptr`.
    ///
    /// # Safety
    /// `old` must be equal to either the `next` or `prev` argument previously passed to the [`set`] method, or
    /// `old` must be equal to the `new` argument previously passed to `replace_next_or_prev`.
    ///
    /// An implementation of `replace_next_or_prev` must not panic.
    ///
    /// [`set`]: #tymethod.set
    unsafe fn replace_next_or_prev(
        &mut self,
        ptr: Self::LinkPtr,
        old: Option<Self::LinkPtr>,
        new: Option<Self::LinkPtr>,
    );
}

// =============================================================================
// Link
// =============================================================================

/// Intrusive link that allows an object to be inserted into a
/// `XorLinkedList`.
#[repr(align(2))]
pub struct Link {
    packed: Cell<usize>,
}

// Use a special value to indicate an unlinked node
const UNLINKED_MARKER: usize = 1_usize;

impl Link {
    /// Creates a new `Link`.
    #[inline]
    pub const fn new() -> Link {
        Link {
            packed: Cell::new(UNLINKED_MARKER),
        }
    }

    /// Checks whether the `Link` is linked into a `XorLinkedList`.
    #[inline]
    pub fn is_linked(&self) -> bool {
        self.packed.get() != UNLINKED_MARKER
    }

    /// Forcibly unlinks an object from a `XorLinkedList`.
    ///
    /// # Safety
    ///
    /// It is undefined behavior to call this function while still linked into a
    /// `XorLinkedList`. The only situation where this function is useful is
    /// after calling `fast_clear` on a `XorLinkedList`, since this clears
    /// the collection without marking the nodes as unlinked.
    #[inline]
    pub unsafe fn force_unlink(&self) {
        self.packed.set(UNLINKED_MARKER);
    }
}

impl DefaultLinkOps for Link {
    type Ops = LinkOps;

    const NEW: Self::Ops = LinkOps;
}

// An object containing a link can be sent to another thread if it is unlinked.
unsafe impl Send for Link {}

// Provide an implementation of Clone which simply initializes the new link as
// unlinked. This allows structs containing a link to derive Clone.
impl Clone for Link {
    #[inline]
    fn clone(&self) -> Link {
        Link::new()
    }
}

// Same as above
impl Default for Link {
    #[inline]
    fn default() -> Link {
        Link::new()
    }
}

// Provide an implementation of Debug so that structs containing a link can
// still derive Debug.
impl fmt::Debug for Link {
    #[inline]
    fn fmt(&self, f: &mut fmt::Formatter<'_>) -> fmt::Result {
        // There isn't anything sensible to print here except whether the link
        // is currently in a list.
        if self.is_linked() {
            write!(f, "linked")
        } else {
            write!(f, "unlinked")
        }
    }
}

// =============================================================================
// LinkOps
// =============================================================================

/// Default `LinkOps` implementation for `XorLinkedList`.
#[derive(Clone, Copy, Default)]
pub struct LinkOps;

unsafe impl link_ops::LinkOps for LinkOps {
    type LinkPtr = NonNull<Link>;

    #[inline]
    unsafe fn acquire_link(&mut self, ptr: Self::LinkPtr) -> bool {
        if ptr.as_ref().is_linked() {
            false
        } else {
            ptr.as_ref().packed.set(0);
            true
        }
    }

    #[inline]
    unsafe fn release_link(&mut self, ptr: Self::LinkPtr) {
        ptr.as_ref().packed.set(UNLINKED_MARKER);
    }
}

unsafe impl XorLinkedListOps for LinkOps {
    #[inline]
    unsafe fn next(
        &self,
        ptr: Self::LinkPtr,
        prev: Option<Self::LinkPtr>,
    ) -> Option<Self::LinkPtr> {
        let raw = ptr.as_ref().packed.get() ^ prev.map(|x| x.as_ptr() as usize).unwrap_or(0);
        NonNull::new(raw as *mut _)
    }

    #[inline]
    unsafe fn prev(
        &self,
        ptr: Self::LinkPtr,
        next: Option<Self::LinkPtr>,
    ) -> Option<Self::LinkPtr> {
        let raw = ptr.as_ref().packed.get() ^ next.map(|x| x.as_ptr() as usize).unwrap_or(0);
        NonNull::new(raw as *mut _)
    }

    #[inline]
    unsafe fn set(
        &mut self,
        ptr: Self::LinkPtr,
        prev: Option<Self::LinkPtr>,
        next: Option<Self::LinkPtr>,
    ) {
        let new_packed = prev.map(|x| x.as_ptr() as usize).unwrap_or(0)
            ^ next.map(|x| x.as_ptr() as usize).unwrap_or(0);
        ptr.as_ref().packed.set(new_packed);
    }

    #[inline]
    unsafe fn replace_next_or_prev(
        &mut self,
        ptr: Self::LinkPtr,
        old: Option<Self::LinkPtr>,
        new: Option<Self::LinkPtr>,
    ) {
        let new_packed = ptr.as_ref().packed.get()
            ^ old.map(|x| x.as_ptr() as usize).unwrap_or(0)
            ^ new.map(|x| x.as_ptr() as usize).unwrap_or(0);

        ptr.as_ref().packed.set(new_packed);
    }
}

unsafe impl SinglyLinkedListOps for LinkOps {
    #[inline]
    unsafe fn next(&self, ptr: Self::LinkPtr) -> Option<Self::LinkPtr> {
        let raw = ptr.as_ref().packed.get();
        NonNull::new(raw as *mut _)
    }

    #[inline]
    unsafe fn set_next(&mut self, ptr: Self::LinkPtr, next: Option<Self::LinkPtr>) {
        ptr.as_ref()
            .packed
            .set(next.map(|x| x.as_ptr() as usize).unwrap_or(0));
    }
}

// =============================================================================
// AtomicLink
// =============================================================================

/// Intrusive link that allows an object to be inserted into a
/// `XorLinkedList`. This link allows the structure to be shared between threads.
#[repr(align(2))]
pub struct AtomicLink {
    packed: AtomicUsize,
}

impl AtomicLink {
    /// Creates a new `Link`.
    #[inline]
    pub const fn new() -> AtomicLink {
        AtomicLink {
            packed: AtomicUsize::new(UNLINKED_MARKER),
        }
    }

    /// Checks whether the `Link` is linked into a `XorLinkedList`.
    #[inline]
    pub fn is_linked(&self) -> bool {
        self.packed.load(core::sync::atomic::Ordering::Relaxed) != UNLINKED_MARKER
    }

    /// Forcibly unlinks an object from a `XorLinkedList`.
    ///
    /// # Safety
    ///
    /// It is undefined behavior to call this function while still linked into a
    /// `XorLinkedList`. The only situation where this function is useful is
    /// after calling `fast_clear` on a `XorLinkedList`, since this clears
    /// the collection without marking the nodes as unlinked.
    #[inline]
    pub unsafe fn force_unlink(&self) {
        self.packed.store(UNLINKED_MARKER, Ordering::Release);
    }

    /// Access the `packed` pointer in an exclusive context.
    ///
    /// # Safety
    ///
    /// This can only be called after `acquire_link` has been succesfully called.
    #[inline]
    unsafe fn packed_exclusive(&self) -> &Cell<usize> {
        // This is safe because currently AtomicUsize has the same representation Cell<usize>.
        core::mem::transmute(&self.packed)
    }
}

impl DefaultLinkOps for AtomicLink {
    type Ops = AtomicLinkOps;

    const NEW: Self::Ops = AtomicLinkOps;
}

// An object containing a link can be sent to another thread since `acquire_link` is atomic.
unsafe impl Send for AtomicLink {}

// An object containing a link can be shared between threads since `acquire_link` is atomic.
unsafe impl Sync for AtomicLink {}

impl Clone for AtomicLink {
    #[inline]
    fn clone(&self) -> AtomicLink {
        AtomicLink::new()
    }
}

impl Default for AtomicLink {
    #[inline]
    fn default() -> AtomicLink {
        AtomicLink::new()
    }
}

// Provide an implementation of Debug so that structs containing a link can
// still derive Debug.
impl fmt::Debug for AtomicLink {
    #[inline]
    fn fmt(&self, f: &mut fmt::Formatter<'_>) -> fmt::Result {
        // There isn't anything sensible to print here except whether the link
        // is currently in a list.
        if self.is_linked() {
            write!(f, "linked")
        } else {
            write!(f, "unlinked")
        }
    }
}

// =============================================================================
// AtomicLinkOps
// =============================================================================

/// Default `AtomicLinkOps` implementation for `LinkedList`.
#[derive(Clone, Copy, Default)]
pub struct AtomicLinkOps;

const LINKED_DEFAULT_VALUE: usize = 0;

unsafe impl link_ops::LinkOps for AtomicLinkOps {
    type LinkPtr = NonNull<AtomicLink>;

    #[inline]
    unsafe fn acquire_link(&mut self, ptr: Self::LinkPtr) -> bool {
        ptr.as_ref()
            .packed
            .compare_exchange(
                UNLINKED_MARKER,
                LINKED_DEFAULT_VALUE,
                Ordering::Acquire,
                Ordering::Relaxed,
            )
            .is_ok()
    }

    #[inline]
    unsafe fn release_link(&mut self, ptr: Self::LinkPtr) {
        ptr.as_ref()
            .packed
            .store(UNLINKED_MARKER, Ordering::Release)
    }
}

unsafe impl XorLinkedListOps for AtomicLinkOps {
    #[inline]
    unsafe fn next(
        &self,
        ptr: Self::LinkPtr,
        prev: Option<Self::LinkPtr>,
    ) -> Option<Self::LinkPtr> {
        let raw =
            ptr.as_ref().packed_exclusive().get() ^ prev.map(|x| x.as_ptr() as usize).unwrap_or(0);
        NonNull::new(raw as *mut _)
    }

    #[inline]
    unsafe fn prev(
        &self,
        ptr: Self::LinkPtr,
        next: Option<Self::LinkPtr>,
    ) -> Option<Self::LinkPtr> {
        let raw =
            ptr.as_ref().packed_exclusive().get() ^ next.map(|x| x.as_ptr() as usize).unwrap_or(0);
        NonNull::new(raw as *mut _)
    }

    #[inline]
    unsafe fn set(
        &mut self,
        ptr: Self::LinkPtr,
        prev: Option<Self::LinkPtr>,
        next: Option<Self::LinkPtr>,
    ) {
        let new_packed = prev.map(|x| x.as_ptr() as usize).unwrap_or(0)
            ^ next.map(|x| x.as_ptr() as usize).unwrap_or(0);
        ptr.as_ref().packed_exclusive().set(new_packed);
    }

    #[inline]
    unsafe fn replace_next_or_prev(
        &mut self,
        ptr: Self::LinkPtr,
        old: Option<Self::LinkPtr>,
        new: Option<Self::LinkPtr>,
    ) {
        let new_packed = ptr.as_ref().packed_exclusive().get()
            ^ old.map(|x| x.as_ptr() as usize).unwrap_or(0)
            ^ new.map(|x| x.as_ptr() as usize).unwrap_or(0);

        ptr.as_ref().packed_exclusive().set(new_packed);
    }
}

unsafe impl SinglyLinkedListOps for AtomicLinkOps {
    #[inline]
    unsafe fn next(&self, ptr: Self::LinkPtr) -> Option<Self::LinkPtr> {
        let raw = ptr.as_ref().packed_exclusive().get();
        NonNull::new(raw as *mut _)
    }

    #[inline]
    unsafe fn set_next(&mut self, ptr: Self::LinkPtr, next: Option<Self::LinkPtr>) {
        ptr.as_ref()
            .packed_exclusive()
            .set(next.map(|x| x.as_ptr() as usize).unwrap_or(0));
    }
}

#[inline]
unsafe fn link_between<T: XorLinkedListOps>(
    link_ops: &mut T,
    ptr: T::LinkPtr,
    prev: Option<T::LinkPtr>,
    next: Option<T::LinkPtr>,
) {
    if let Some(prev) = prev {
        let prev_of_prev = link_ops.prev(prev, next);
        link_ops.set(prev, prev_of_prev, Some(ptr));
    }
    if let Some(next) = next {
        let next_of_next = link_ops.next(next, prev);
        link_ops.set(next, Some(ptr), next_of_next);
    }
    link_ops.set(ptr, prev, next);
}

// =============================================================================
// Cursor, CursorMut, CursorOwning
// =============================================================================

/// A cursor which provides read-only access to a `XorLinkedList`.
pub struct Cursor<'a, A: Adapter>
where
    A::LinkOps: XorLinkedListOps,
{
    current: Option<<A::LinkOps as link_ops::LinkOps>::LinkPtr>,
    prev: Option<<A::LinkOps as link_ops::LinkOps>::LinkPtr>,
    next: Option<<A::LinkOps as link_ops::LinkOps>::LinkPtr>,
    list: &'a XorLinkedList<A>,
}

impl<'a, A: Adapter> Clone for Cursor<'a, A>
where
    A::LinkOps: XorLinkedListOps,
{
    #[inline]
    fn clone(&self) -> Cursor<'a, A> {
        Cursor {
            current: self.current,
            prev: self.prev,
            next: self.next,
            list: self.list,
        }
    }
}

impl<'a, A: Adapter> Cursor<'a, A>
where
    A::LinkOps: XorLinkedListOps,
{
    /// Checks if the cursor is currently pointing to the null object.
    #[inline]
    pub fn is_null(&self) -> bool {
        self.current.is_none()
    }

    /// Returns a reference to the object that the cursor is currently
    /// pointing to.
    ///
    /// This returns `None` if the cursor is currently pointing to the null
    /// object.
    #[inline]
    pub fn get(&self) -> Option<&'a <A::PointerOps as PointerOps>::Value> {
        Some(unsafe { &*self.list.adapter.get_value(self.current?) })
    }

    /// Clones and returns the pointer that points to the element that the
    /// cursor is referencing.
    ///
    /// This returns `None` if the cursor is currently pointing to the null
    /// object.
    #[inline]
    pub fn clone_pointer(&self) -> Option<<A::PointerOps as PointerOps>::Pointer>
    where
        <A::PointerOps as PointerOps>::Pointer: Clone,
    {
        let raw_pointer = self.get()? as *const <A::PointerOps as PointerOps>::Value;
        Some(unsafe {
            crate::pointer_ops::clone_pointer_from_raw(self.list.adapter.pointer_ops(), raw_pointer)
        })
    }

    /// Moves the cursor to the next element of the `XorLinkedList`.
    ///
    /// If the cursor is pointer to the null object then this will move it to
    /// the first element of the `XorLinkedList`. If it is pointing to the
    /// last element of the `XorLinkedList` then this will move it to the
    /// null object.
    #[inline]
    pub fn move_next(&mut self) {
        let prev = self.current;
        self.current = self.next;
        unsafe {
            if let Some(current) = self.current {
                self.prev = prev;
                self.next = self.list.adapter.link_ops().next(current, prev);
            } else {
                self.prev = self.list.tail;
                self.next = self.list.head;
            }
        }
    }

    /// Moves the cursor to the previous element of the `XorLinkedList`.
    ///
    /// If the cursor is pointer to the null object then this will move it to
    /// the last element of the `XorLinkedList`. If it is pointing to the first
    /// element of the `XorLinkedList` then this will move it to the null object.
    #[inline]
    pub fn move_prev(&mut self) {
        let next = self.current;
        self.current = self.prev;
        unsafe {
            if let Some(current) = self.current {
                self.prev = self.list.adapter.link_ops().prev(current, next);
                self.next = next;
            } else {
                self.prev = self.list.tail;
                self.next = self.list.head;
            }
        }
    }

    /// Returns a cursor pointing to the next element of the `XorLinkedList`.
    ///
    /// If the cursor is pointer to the null object then this will return the
    /// first element of the `XorLinkedList`. If it is pointing to the last
    /// element of the `XorLinkedList` then this will return a null cursor.
    #[inline]
    pub fn peek_next(&self) -> Cursor<'_, A> {
        let mut next = self.clone();
        next.move_next();
        next
    }

    /// Returns a cursor pointing to the previous element of the `XorLinkedList`.
    ///
    /// If the cursor is pointer to the null object then this will return the
    /// last element of the `XorLinkedList`. If it is pointing to the first
    /// element of the `XorLinkedList` then this will return a null cursor.
    #[inline]
    pub fn peek_prev(&self) -> Cursor<'_, A> {
        let mut prev = self.clone();
        prev.move_prev();
        prev
    }
}

/// A cursor which provides mutable access to a `XorLinkedList`.
pub struct CursorMut<'a, A: Adapter>
where
    A::LinkOps: XorLinkedListOps,
{
    current: Option<<A::LinkOps as link_ops::LinkOps>::LinkPtr>,
    prev: Option<<A::LinkOps as link_ops::LinkOps>::LinkPtr>,
    next: Option<<A::LinkOps as link_ops::LinkOps>::LinkPtr>,
    list: &'a mut XorLinkedList<A>,
}

impl<'a, A: Adapter> CursorMut<'a, A>
where
    A::LinkOps: XorLinkedListOps,
{
    /// Checks if the cursor is currently pointing to the null object.
    #[inline]
    pub fn is_null(&self) -> bool {
        self.current.is_none()
    }

    /// Returns a reference to the object that the cursor is currently
    /// pointing to.
    ///
    /// This returns None if the cursor is currently pointing to the null
    /// object.
    #[inline]
    pub fn get(&self) -> Option<&<A::PointerOps as PointerOps>::Value> {
        Some(unsafe { &*self.list.adapter.get_value(self.current?) })
    }

    /// Returns a read-only cursor pointing to the current element.
    ///
    /// The lifetime of the returned `Cursor` is bound to that of the
    /// `CursorMut`, which means it cannot outlive the `CursorMut` and that the
    /// `CursorMut` is frozen for the lifetime of the `Cursor`.
    #[inline]
    pub fn as_cursor(&self) -> Cursor<'_, A> {
        Cursor {
            current: self.current,
            prev: self.prev,
            next: self.next,
            list: self.list,
        }
    }

    /// Moves the cursor to the next element of the `XorLinkedList`.
    ///
    /// If the cursor is pointer to the null object then this will move it to
    /// the first element of the `XorLinkedList`. If it is pointing to the
    /// last element of the `XorLinkedList` then this will move it to the
    /// null object.
    #[inline]
    pub fn move_next(&mut self) {
        let prev = self.current;
        self.current = self.next;
        unsafe {
            if let Some(current) = self.current {
                self.prev = prev;
                self.next = self.list.adapter.link_ops().next(current, prev);
            } else {
                self.prev = self.list.tail;
                self.next = self.list.head;
            }
        }
    }

    /// Moves the cursor to the previous element of the `XorLinkedList`.
    ///
    /// If the cursor is pointer to the null object then this will move it to
    /// the last element of the `XorLinkedList`. If it is pointing to the first
    /// element of the `XorLinkedList` then this will move it to the null object.
    #[inline]
    pub fn move_prev(&mut self) {
        let next = self.current;
        self.current = self.prev;
        unsafe {
            if let Some(current) = self.current {
                self.prev = self.list.adapter.link_ops().prev(current, next);
                self.next = next;
            } else {
                self.prev = self.list.tail;
                self.next = self.list.head;
            }
        }
    }

    /// Returns a cursor pointing to the next element of the `XorLinkedList`.
    ///
    /// If the cursor is pointer to the null object then this will return the
    /// first element of the `XorLinkedList`. If it is pointing to the last
    /// element of the `XorLinkedList` then this will return a null cursor.
    #[inline]
    pub fn peek_next(&self) -> Cursor<'_, A> {
        let mut next = self.as_cursor();
        next.move_next();
        next
    }

    /// Returns a cursor pointing to the previous element of the `XorLinkedList`.
    ///
    /// If the cursor is pointer to the null object then this will return the
    /// last element of the `XorLinkedList`. If it is pointing to the first
    /// element of the `XorLinkedList` then this will return a null cursor.
    #[inline]
    pub fn peek_prev(&self) -> Cursor<'_, A> {
        let mut prev = self.as_cursor();
        prev.move_prev();
        prev
    }

    /// Removes the current element from the `XorLinkedList`.
    ///
    /// A pointer to the element that was removed is returned, and the cursor is
    /// moved to point to the next element in the `XorLinkedList`.
    ///
    /// If the cursor is currently pointing to the null object then no element
    /// is removed and `None` is returned.
    #[inline]
    pub fn remove(&mut self) -> Option<<A::PointerOps as PointerOps>::Pointer> {
        use link_ops::LinkOps;

        unsafe {
            let current = self.current?;
            let result = current;

            self.list.adapter.link_ops_mut().release_link(current);
            if let Some(prev) = self.prev {
                self.list.adapter.link_ops_mut().replace_next_or_prev(
                    prev,
                    Some(current),
                    self.next,
                );
            }
            if let Some(next) = self.next {
                self.list.adapter.link_ops_mut().replace_next_or_prev(
                    next,
                    Some(current),
                    self.prev,
                );
            }
            if self.list.head == Some(current) {
                self.list.head = self.next;
            }
            if self.list.tail == Some(current) {
                self.list.tail = self.prev;
            }
            self.current = self.next;
            if let Some(current) = self.current {
                self.next = self.list.adapter.link_ops().next(current, self.prev);
            } else {
                self.prev = self.list.tail;
                self.next = self.list.head;
            }

            Some(
                self.list
                    .adapter
                    .pointer_ops()
                    .from_raw(self.list.adapter.get_value(result)),
            )
        }
    }

    /// Removes the current element from the `XorLinkedList` and inserts another
    /// object in its place.
    ///
    /// A pointer to the element that was removed is returned, and the cursor is
    /// modified to point to the newly added element.
    ///
    /// If the cursor is currently pointing to the null object then an error is
    /// returned containing the given `val` parameter.
    ///
    /// # Panics
    ///
    /// Panics if the new element is already linked to a different intrusive
    /// collection.
    #[inline]
    pub fn replace_with(
        &mut self,
        val: <A::PointerOps as PointerOps>::Pointer,
    ) -> Result<<A::PointerOps as PointerOps>::Pointer, <A::PointerOps as PointerOps>::Pointer>
    {
        use link_ops::LinkOps;

        unsafe {
            if let Some(current) = self.current {
                let new = self.list.node_from_value(val);
                let result = current;

                if self.list.head == Some(current) {
                    self.list.head = Some(new);
                }
                if self.list.tail == Some(current) {
                    self.list.tail = Some(new);
                }

                if let Some(prev) = self.prev {
                    self.list.adapter.link_ops_mut().replace_next_or_prev(
                        prev,
                        Some(current),
                        Some(new),
                    );
                }
                if let Some(next) = self.next {
                    self.list.adapter.link_ops_mut().replace_next_or_prev(
                        next,
                        Some(current),
                        Some(new),
                    );
                }

                self.list
                    .adapter
                    .link_ops_mut()
                    .set(new, self.prev, self.next);
                self.list.adapter.link_ops_mut().release_link(result);
                self.current = Some(new);

                Ok(self
                    .list
                    .adapter
                    .pointer_ops()
                    .from_raw(self.list.adapter.get_value(result)))
            } else {
                Err(val)
            }
        }
    }

    /// Inserts a new element into the `XorLinkedList` after the current one.
    ///
    /// If the cursor is pointing at the null object then the new element is
    /// inserted at the front of the `XorLinkedList`.
    ///
    /// # Panics
    ///
    /// Panics if the new element is already linked to a different intrusive
    /// collection.
    #[inline]
    pub fn insert_after(&mut self, val: <A::PointerOps as PointerOps>::Pointer) {
        unsafe {
            let new = self.list.node_from_value(val);
            if let Some(current) = self.current {
                link_between(
                    self.list.adapter.link_ops_mut(),
                    new,
                    Some(current),
                    self.next,
                );
                if self.next.is_none() {
                    // Current pointer was tail
                    self.list.tail = Some(new);
                }
                self.next = Some(new);
            } else {
                link_between(self.list.adapter.link_ops_mut(), new, None, self.list.head);
                self.list.head = Some(new);
                if self.list.tail.is_none() {
                    self.list.tail = Some(new);
                }
                self.prev = self.list.tail;
                self.next = self.list.head;
            }
        }
    }

    /// Inserts a new element into the `XorLinkedList` before the current one.
    ///
    /// If the cursor is pointing at the null object then the new element is
    /// inserted at the end of the `XorLinkedList`.
    ///
    /// # Panics
    ///
    /// Panics if the new element is already linked to a different intrusive
    /// collection.
    #[inline]
    pub fn insert_before(&mut self, val: <A::PointerOps as PointerOps>::Pointer) {
        unsafe {
            let new = self.list.node_from_value(val);
            if let Some(current) = self.current {
                link_between(
                    self.list.adapter.link_ops_mut(),
                    new,
                    self.prev,
                    Some(current),
                );
                if self.prev.is_none() {
                    // Current pointer was tail
                    self.list.head = Some(new);
                }
                self.prev = Some(new);
            } else {
                link_between(self.list.adapter.link_ops_mut(), new, self.list.tail, None);
                self.list.tail = Some(new);
                if self.list.head.is_none() {
                    self.list.head = Some(new);
                }
                self.prev = self.list.tail;
                self.next = self.list.head;
            }
        }
    }

    /// Inserts the elements from the given `XorLinkedList` after the current one.
    ///
    /// If the cursor is pointing at the null object then the new elements are
    /// inserted at the start of the `XorLinkedList`.
    #[inline]
    pub fn splice_after(&mut self, mut list: XorLinkedList<A>) {
        if !list.is_empty() {
            unsafe {
                let head = list.head.unwrap_unchecked();
                let tail = list.tail.unwrap_unchecked();

                let link_ops = self.list.adapter.link_ops_mut();

                if let Some(current) = self.current {
                    if let Some(next) = self.next {
                        link_ops.replace_next_or_prev(next, Some(current), Some(tail));
                        link_ops.replace_next_or_prev(tail, None, Some(next));
                    }
                    link_ops.replace_next_or_prev(head, None, Some(current));
                    self.next = list.head;
                    link_ops.set(current, self.prev, self.next);
                } else {
                    if let Some(x) = self.list.head {
                        link_ops.replace_next_or_prev(tail, None, Some(x));
                        link_ops.replace_next_or_prev(x, None, Some(tail));
                    }
                    self.list.head = list.head;
                    self.next = list.head;
                }
                if self.list.tail == self.current {
                    self.list.tail = list.tail;
                }
                list.head = None;
                list.tail = None;
            }
        }
    }

    /// Moves all element from the given `XorLinkedList` before the current one.
    ///
    /// If the cursor is pointing at the null object then the new elements are
    /// inserted at the end of the `XorLinkedList`.
    #[inline]
    pub fn splice_before(&mut self, mut list: XorLinkedList<A>) {
        if !list.is_empty() {
            unsafe {
                let head = list.head.unwrap_unchecked();
                let tail = list.tail.unwrap_unchecked();

                let link_ops = self.list.adapter.link_ops_mut();

                if let Some(current) = self.current {
                    if let Some(prev) = self.prev {
                        link_ops.replace_next_or_prev(prev, Some(current), Some(head));
                        link_ops.replace_next_or_prev(head, None, Some(prev));
                    }
                    link_ops.replace_next_or_prev(tail, None, Some(current));
                    self.prev = list.tail;
                    link_ops.set(current, self.prev, self.next);
                } else {
                    if let Some(x) = self.list.tail {
                        link_ops.replace_next_or_prev(head, None, Some(x));
                        link_ops.replace_next_or_prev(x, None, Some(head));
                    }
                    self.list.head = list.head;
                    self.next = list.head;
                }
                if self.list.tail == self.current {
                    self.list.tail = list.tail;
                }
                list.head = None;
                list.tail = None;
            }
        }
    }

    /// Splits the list into two after the current element. This will return a
    /// new list consisting of everything after the cursor, with the original
    /// list retaining everything before.
    ///
    /// If the cursor is pointing at the null object then the entire contents
    /// of the `XorLinkedList` are moved.
    #[inline]
    pub fn split_after(&mut self) -> XorLinkedList<A>
    where
        A: Clone,
    {
        if let Some(current) = self.current {
            unsafe {
                let mut list = XorLinkedList {
                    head: self.next,
                    tail: self.list.tail,
                    adapter: self.list.adapter.clone(),
                };
                if let Some(head) = list.head {
                    self.list.adapter.link_ops_mut().replace_next_or_prev(
                        head,
                        Some(current),
                        None,
                    );
                    self.next = None;
                } else {
                    list.tail = None;
                }
                self.list
                    .adapter
                    .link_ops_mut()
                    .set(current, self.prev, None);
                self.list.tail = self.current;
                list
            }
        } else {
            let list = XorLinkedList {
                head: self.list.head,
                tail: self.list.tail,
                adapter: self.list.adapter.clone(),
            };
            self.list.head = None;
            self.list.tail = None;
            list
        }
    }

    /// Splits the list into two before the current element. This will return a
    /// new list consisting of everything before the cursor, with the original
    /// list retaining everything after.
    ///
    /// If the cursor is pointing at the null object then the entire contents
    /// of the `XorLinkedList` are moved.
    #[inline]
    pub fn split_before(&mut self) -> XorLinkedList<A>
    where
        A: Clone,
    {
        if let Some(current) = self.current {
            unsafe {
                let mut list = XorLinkedList {
                    head: self.list.head,
                    tail: self.prev,
                    adapter: self.list.adapter.clone(),
                };
                if let Some(tail) = list.tail {
                    self.list.adapter.link_ops_mut().replace_next_or_prev(
                        tail,
                        Some(current),
                        None,
                    );
                    self.prev = None;
                } else {
                    list.head = None;
                }
                self.list
                    .adapter
                    .link_ops_mut()
                    .set(current, None, self.next);
                self.list.head = self.current;
                list
            }
        } else {
            let list = XorLinkedList {
                head: self.list.head,
                tail: self.list.tail,
                adapter: self.list.adapter.clone(),
            };
            self.list.head = None;
            self.list.tail = None;
            list
        }
    }

    /// Consumes `CursorMut` and returns a reference to the object that
    /// the cursor is currently pointing to. Unlike [get](Self::get),
    /// the returned reference's lifetime is tied to `XorLinkedList`'s lifetime.
    ///
    /// This returns None if the cursor is currently pointing to the null object.
    #[inline]
    pub fn into_ref(self) -> Option<&'a <A::PointerOps as PointerOps>::Value> {
        Some(unsafe { &*self.list.adapter.get_value(self.current?) })
    }
}

/// A cursor with ownership over the `XorLinkedList` it points into.
pub struct CursorOwning<A: Adapter>
where
    A::LinkOps: XorLinkedListOps,
{
    current: Option<<A::LinkOps as link_ops::LinkOps>::LinkPtr>,
    prev: Option<<A::LinkOps as link_ops::LinkOps>::LinkPtr>,
    next: Option<<A::LinkOps as link_ops::LinkOps>::LinkPtr>,
    list: XorLinkedList<A>,
}

impl<A: Adapter> CursorOwning<A>
where
    A::LinkOps: XorLinkedListOps,
{
    /// Consumes self and returns the inner `XorLinkedList`.
    #[inline]
    pub fn into_inner(self) -> XorLinkedList<A> {
        self.list
    }

    /// Returns a read-only cursor pointing to the current element.
    ///
    /// The lifetime of the returned `Cursor` is bound to that of the
    /// `CursorOwning`, which means it cannot outlive the `CursorOwning` and that the
    /// `CursorOwning` is frozen for the lifetime of the `Cursor`.
    ///
    /// Mutations of the returned cursor are _not_ reflected in the original.
    #[inline]
    pub fn as_cursor(&self) -> Cursor<'_, A> {
        Cursor {
            current: self.current,
            prev: self.prev,
            next: self.next,
            list: &self.list,
        }
    }

    /// Perform action with mutable reference to the cursor.
    ///
    /// All mutations of the cursor are reflected in the original.
    #[inline]
    pub fn with_cursor_mut<T>(&mut self, f: impl FnOnce(&mut CursorMut<'_, A>) -> T) -> T {
        let mut cursor = CursorMut {
            current: self.current,
            prev: self.prev,
            next: self.next,
            list: &mut self.list,
        };

        let ret = f(&mut cursor);

        self.current = cursor.current;
        self.prev = cursor.prev;
        self.next = cursor.next;

        ret
    }
}
unsafe impl<A: Adapter> Send for CursorOwning<A>
where
    XorLinkedList<A>: Send,
    A::LinkOps: XorLinkedListOps,
{
}

// =============================================================================
// XorLinkedList
// =============================================================================

/// Intrusive xor doubly-linked list which uses less memory than a regular doubly linked list
///
/// In exchange for less memory use, it is impossible to create a cursor from a pointer to
/// an element.
///
/// When this collection is dropped, all elements linked into it will be
/// converted back to owned pointers and dropped.
pub struct XorLinkedList<A: Adapter>
where
    A::LinkOps: XorLinkedListOps,
{
    head: Option<<A::LinkOps as link_ops::LinkOps>::LinkPtr>,
    tail: Option<<A::LinkOps as link_ops::LinkOps>::LinkPtr>,
    adapter: A,
}

impl<A: Adapter> XorLinkedList<A>
where
    A::LinkOps: XorLinkedListOps,
{
    #[inline]
    fn node_from_value(
        &mut self,
        val: <A::PointerOps as PointerOps>::Pointer,
    ) -> <A::LinkOps as link_ops::LinkOps>::LinkPtr {
        use link_ops::LinkOps;

        unsafe {
            let raw = self.adapter.pointer_ops().into_raw(val);
            let link = self.adapter.get_link(raw);

            if !self.adapter.link_ops_mut().acquire_link(link) {
                // convert the node back into a pointer
                self.adapter.pointer_ops().from_raw(raw);

                panic!("attempted to insert an object that is already linked");
            }

            link
        }
    }

    /// Creates an empty `XorLinkedList`.
    #[cfg(not(feature = "nightly"))]
    #[inline]
    pub fn new(adapter: A) -> XorLinkedList<A> {
        XorLinkedList {
            head: None,
            tail: None,
            adapter,
        }
    }

    /// Creates an empty `XorLinkedList`.
    #[cfg(feature = "nightly")]
    #[inline]
    pub const fn new(adapter: A) -> XorLinkedList<A> {
        XorLinkedList {
            head: None,
            tail: None,
            adapter,
        }
    }

    /// Returns `true` if the `XorLinkedList` is empty.
    #[inline]
    pub fn is_empty(&self) -> bool {
        self.head.is_none()
    }

    /// Returns a null `Cursor` for this list.
    #[inline]
    pub fn cursor(&self) -> Cursor<'_, A> {
        Cursor {
            current: None,
            prev: self.tail,
            next: self.head,
            list: self,
        }
    }

    /// Returns a null `CursorMut` for this list.
    #[inline]
    pub fn cursor_mut(&mut self) -> CursorMut<'_, A> {
        CursorMut {
            current: None,
            prev: self.tail,
            next: self.head,
            list: self,
        }
    }

    /// Returns a null `CursorOwning` for this list.
    #[inline]
    pub fn cursor_owning(self) -> CursorOwning<A> {
        CursorOwning {
            current: None,
            prev: self.tail,
            next: self.head,
            list: self,
        }
    }

    /// Creates a `Cursor` from a pointer to an element and a pointer to the previous element.
    ///
    /// # Safety
    ///
    /// `ptr` must be a pointer to an object that is part of this list.
    /// `prev` must be a pointer to an object that is the previous object in this list (null for the head)
    #[inline]
    pub unsafe fn cursor_from_ptr_and_prev(
        &self,
        ptr: *const <A::PointerOps as PointerOps>::Value,
        prev: *const <A::PointerOps as PointerOps>::Value,
    ) -> Cursor<'_, A> {
        let current = self.adapter.get_link(ptr);
        let prev = if !prev.is_null() {
            Some(self.adapter.get_link(prev))
        } else {
            None
        };
        let next = self.adapter.link_ops().next(current, prev);

        Cursor {
            current: Some(current),
            prev,
            next,
            list: self,
        }
    }

    /// Creates a `CursorMut` from a pointer to an element and a pointer to the previous element.
    ///
    /// # Safety
    ///
    /// `ptr` must be a pointer to an object that is part of this list.
    /// `prev` must be a pointer to an object that is the previous object in this list (null for the head)
    #[inline]
    pub unsafe fn cursor_mut_from_ptr_and_prev(
        &mut self,
        ptr: *const <A::PointerOps as PointerOps>::Value,
        prev: *const <A::PointerOps as PointerOps>::Value,
    ) -> CursorMut<'_, A> {
        let current = self.adapter.get_link(ptr);
        let prev = if !prev.is_null() {
            Some(self.adapter.get_link(prev))
        } else {
            None
        };
        let next = self.adapter.link_ops().next(current, prev);

        CursorMut {
            current: Some(current),
            prev,
            next,
            list: self,
        }
    }

    /// Creates a `CursorOwning` from a pointer to an element and a pointer to the previous element.
    ///
    /// # Safety
    ///
    /// `ptr` must be a pointer to an object that is part of this list.
    /// `prev` must be a pointer to an object that is the previous object in this list (null for the head)
    #[inline]
    pub unsafe fn cursor_owning_from_ptr_and_prev(
        self,
        ptr: *const <A::PointerOps as PointerOps>::Value,
        prev: *const <A::PointerOps as PointerOps>::Value,
    ) -> CursorOwning<A> {
        let current = self.adapter.get_link(ptr);
        let prev = if !prev.is_null() {
            Some(self.adapter.get_link(prev))
        } else {
            None
        };
        let next = self.adapter.link_ops().next(current, prev);

        CursorOwning {
            current: Some(current),
            prev,
            next,
            list: self,
        }
    }

    /// Creates a `Cursor` from a pointer to an element and a pointer to the next element.
    ///
    /// # Safety
    ///
    /// `ptr` must be a pointer to an object that is part of this list.
    /// `next` must be a pointer to an object that is the next object in this list (null for the tail)
    #[inline]
    pub unsafe fn cursor_from_ptr_and_next(
        &self,
        ptr: *const <A::PointerOps as PointerOps>::Value,
        next: *const <A::PointerOps as PointerOps>::Value,
    ) -> Cursor<'_, A> {
        let current = self.adapter.get_link(ptr);
        let next = if !next.is_null() {
            Some(self.adapter.get_link(next))
        } else {
            None
        };
        let prev = self.adapter.link_ops().prev(current, next);

        Cursor {
            current: Some(current),
            prev,
            next,
            list: self,
        }
    }

    /// Creates a `CursorMut` from a pointer to an element and a pointer to the next element.
    ///
    /// # Safety
    ///
    /// `ptr` must be a pointer to an object that is part of this list.
    /// `next` must be a pointer to an object that is the next object in this list (null for the tail)
    #[inline]
    pub unsafe fn cursor_mut_from_ptr_and_next(
        &mut self,
        ptr: *const <A::PointerOps as PointerOps>::Value,
        next: *const <A::PointerOps as PointerOps>::Value,
    ) -> CursorMut<'_, A> {
        let current = self.adapter.get_link(ptr);
        let next = if !next.is_null() {
            Some(self.adapter.get_link(next))
        } else {
            None
        };
        let prev = self.adapter.link_ops().prev(current, next);

        CursorMut {
            current: Some(current),
            prev,
            next,
            list: self,
        }
    }

    /// Creates a `CursorOwning` from a pointer to an element and a pointer to the next element.
    ///
    /// # Safety
    ///
    /// `ptr` must be a pointer to an object that is part of this list.
    /// `next` must be a pointer to an object that is the next object in this list (null for the tail)
    #[inline]
    pub unsafe fn cursor_owning_from_ptr_and_next(
        self,
        ptr: *const <A::PointerOps as PointerOps>::Value,
        next: *const <A::PointerOps as PointerOps>::Value,
    ) -> CursorOwning<A> {
        let current = self.adapter.get_link(ptr);
        let next = if !next.is_null() {
            Some(self.adapter.get_link(next))
        } else {
            None
        };
        let prev = self.adapter.link_ops().prev(current, next);

        CursorOwning {
            current: Some(current),
            prev,
            next,
            list: self,
        }
    }

    /// Returns a `Cursor` pointing to the first element of the list. If the
    /// list is empty then a null cursor is returned.
    #[inline]
    pub fn front(&self) -> Cursor<'_, A> {
        let mut cursor = self.cursor();
        cursor.move_next();
        cursor
    }

    /// Returns a `CursorMut` pointing to the first element of the list. If the
    /// the list is empty then a null cursor is returned.
    #[inline]
    pub fn front_mut(&mut self) -> CursorMut<'_, A> {
        let mut cursor = self.cursor_mut();
        cursor.move_next();
        cursor
    }

    /// Returns a `CursorOwning` pointing to the first element of the list. If the
    /// the list is empty then a null cursor is returned.
    #[inline]
    pub fn front_owning(self) -> CursorOwning<A> {
        let mut cursor = self.cursor_owning();
        cursor.with_cursor_mut(|c| c.move_next());
        cursor
    }

    /// Returns a `Cursor` pointing to the last element of the list. If the list
    /// is empty then a null cursor is returned.
    #[inline]
    pub fn back(&self) -> Cursor<'_, A> {
        let mut cursor = self.cursor();
        cursor.move_prev();
        cursor
    }

    /// Returns a `CursorMut` pointing to the last element of the list. If the
    /// list is empty then a null cursor is returned.
    #[inline]
    pub fn back_mut(&mut self) -> CursorMut<'_, A> {
        let mut cursor = self.cursor_mut();
        cursor.move_prev();
        cursor
    }

    /// Returns a `CursorOwning` pointing to the last element of the list. If the
    /// list is empty then a null cursor is returned.
    #[inline]
    pub fn back_owning(self) -> CursorOwning<A> {
        let mut cursor = self.cursor_owning();
        cursor.with_cursor_mut(|c| c.move_prev());
        cursor
    }

    /// Gets an iterator over the objects in the `XorLinkedList`.
    #[inline]
    pub fn iter(&self) -> Iter<'_, A> {
        Iter {
            prev_head: None,
            head: self.head,
            tail: self.tail,
            next_tail: None,
            list: self,
        }
    }

    /// Removes all elements from the `XorLinkedList`.
    ///
    /// This will unlink all object currently in the list, which requires
    /// iterating through all elements in the `XorLinkedList`. Each element is
    /// converted back to an owned pointer and then dropped.
    #[inline]
    pub fn clear(&mut self) {
        use link_ops::LinkOps;

        let mut current = self.head;
        let mut prev = None;
        self.head = None;
        self.tail = None;
        while let Some(x) = current {
            unsafe {
                let next = self.adapter.link_ops().next(x, prev);
                self.adapter.link_ops_mut().release_link(x);
                self.adapter
                    .pointer_ops()
                    .from_raw(self.adapter.get_value(x));
                prev = current;
                current = next;
            }
        }
    }

    /// Empties the `XorLinkedList` without unlinking or freeing objects in it.
    ///
    /// Since this does not unlink any objects, any attempts to link these
    /// objects into another `XorLinkedList` will fail but will not cause any
    /// memory unsafety. To unlink those objects manually, you must call the
    /// `force_unlink` function on them.
    #[inline]
    pub fn fast_clear(&mut self) {
        self.head = None;
        self.tail = None;
    }

    /// Takes all the elements out of the `XorLinkedList`, leaving it empty.
    /// The taken elements are returned as a new `XorLinkedList`.
    #[inline]
    pub fn take(&mut self) -> XorLinkedList<A>
    where
        A: Clone,
    {
        let list = XorLinkedList {
            head: self.head,
            tail: self.tail,
            adapter: self.adapter.clone(),
        };
        self.head = None;
        self.tail = None;
        list
    }

    /// Inserts a new element at the start of the `XorLinkedList`.
    #[inline]
    pub fn push_front(&mut self, val: <A::PointerOps as PointerOps>::Pointer) {
        self.cursor_mut().insert_after(val);
    }

    /// Inserts a new element at the end of the `XorLinkedList`.
    #[inline]
    pub fn push_back(&mut self, val: <A::PointerOps as PointerOps>::Pointer) {
        self.cursor_mut().insert_before(val);
    }

    /// Removes the first element of the `XorLinkedList`.
    ///
    /// This returns `None` if the `XorLinkedList` is empty.
    #[inline]
    pub fn pop_front(&mut self) -> Option<<A::PointerOps as PointerOps>::Pointer> {
        self.front_mut().remove()
    }

    /// Removes the last element of the `XorLinkedList`.
    ///
    /// This returns `None` if the `XorLinkedList` is empty.
    #[inline]
    pub fn pop_back(&mut self) -> Option<<A::PointerOps as PointerOps>::Pointer> {
        self.back_mut().remove()
    }

    /// Reverses the list in-place.
    ///
    /// Due to the structure of `XorLinkedList`, this operation is O(1).
    #[inline]
    pub fn reverse(&mut self) {
        core::mem::swap(&mut self.head, &mut self.tail);
    }
}

// Allow read-only access to values from multiple threads
unsafe impl<A: Adapter + Sync> Sync for XorLinkedList<A>
where
    <A::PointerOps as PointerOps>::Value: Sync,
    A::LinkOps: XorLinkedListOps,
{
}

// Allow sending to another thread if the ownership (represented by the <A::PointerOps as PointerOps>::Pointer owned
// pointer type) can be transferred to another thread.
unsafe impl<A: Adapter + Send> Send for XorLinkedList<A>
where
    <A::PointerOps as PointerOps>::Pointer: Send,
    A::LinkOps: XorLinkedListOps,
{
}

// Drop all owned pointers if the collection is dropped
impl<A: Adapter> Drop for XorLinkedList<A>
where
    A::LinkOps: XorLinkedListOps,
{
    #[inline]
    fn drop(&mut self) {
        self.clear();
    }
}

impl<A: Adapter> IntoIterator for XorLinkedList<A>
where
    A::LinkOps: XorLinkedListOps,
{
    type Item = <A::PointerOps as PointerOps>::Pointer;
    type IntoIter = IntoIter<A>;

    #[inline]
    fn into_iter(self) -> IntoIter<A> {
        IntoIter { list: self }
    }
}

impl<'a, A: Adapter + 'a> IntoIterator for &'a XorLinkedList<A>
where
    A::LinkOps: XorLinkedListOps,
{
    type Item = &'a <A::PointerOps as PointerOps>::Value;
    type IntoIter = Iter<'a, A>;

    #[inline]
    fn into_iter(self) -> Iter<'a, A> {
        self.iter()
    }
}

impl<A: Adapter + Default> Default for XorLinkedList<A>
where
    A::LinkOps: XorLinkedListOps,
{
    fn default() -> XorLinkedList<A> {
        XorLinkedList::new(A::default())
    }
}

impl<A: Adapter> fmt::Debug for XorLinkedList<A>
where
    A::LinkOps: XorLinkedListOps,
    <A::PointerOps as PointerOps>::Value: fmt::Debug,
{
    fn fmt(&self, f: &mut fmt::Formatter<'_>) -> fmt::Result {
        f.debug_list().entries(self.iter()).finish()
    }
}

// =============================================================================
// Iter
// =============================================================================

/// An iterator over references to the items of a `XorLinkedList`.
pub struct Iter<'a, A: Adapter>
where
    A::LinkOps: XorLinkedListOps,
{
    prev_head: Option<<A::LinkOps as link_ops::LinkOps>::LinkPtr>,
    head: Option<<A::LinkOps as link_ops::LinkOps>::LinkPtr>,
    tail: Option<<A::LinkOps as link_ops::LinkOps>::LinkPtr>,
    next_tail: Option<<A::LinkOps as link_ops::LinkOps>::LinkPtr>,
    list: &'a XorLinkedList<A>,
}
impl<'a, A: Adapter + 'a> Iterator for Iter<'a, A>
where
    A::LinkOps: XorLinkedListOps,
{
    type Item = &'a <A::PointerOps as PointerOps>::Value;

    #[inline]
    fn next(&mut self) -> Option<&'a <A::PointerOps as PointerOps>::Value> {
        let head = self.head?;

        if Some(head) == self.tail {
            self.prev_head = None;
            self.head = None;
            self.next_tail = None;
            self.tail = None;
        } else {
            let next = unsafe { self.list.adapter.link_ops().next(head, self.prev_head) };
            self.prev_head = self.head;
            self.head = next;
        }
        Some(unsafe { &*self.list.adapter.get_value(head) })
    }
}
impl<'a, A: Adapter + 'a> DoubleEndedIterator for Iter<'a, A>
where
    A::LinkOps: XorLinkedListOps,
{
    #[inline]
    fn next_back(&mut self) -> Option<&'a <A::PointerOps as PointerOps>::Value> {
        let tail = self.tail?;

        if Some(tail) == self.head {
            self.prev_head = None;
            self.head = None;
            self.next_tail = None;
            self.tail = None;
        } else {
            let new_tail = unsafe { self.list.adapter.link_ops().prev(tail, self.next_tail) };
            self.next_tail = self.tail;
            self.tail = new_tail;
        }
        Some(unsafe { &*self.list.adapter.get_value(tail) })
    }
}
impl<'a, A: Adapter + 'a> Clone for Iter<'a, A>
where
    A::LinkOps: XorLinkedListOps,
{
    #[inline]
    fn clone(&self) -> Iter<'a, A> {
        Iter {
            prev_head: self.prev_head,
            head: self.head,
            tail: self.tail,
            next_tail: self.next_tail,
            list: self.list,
        }
    }
}

// =============================================================================
// IntoIter
// =============================================================================

/// An iterator which consumes a `XorLinkedList`.
pub struct IntoIter<A: Adapter>
where
    A::LinkOps: XorLinkedListOps,
{
    list: XorLinkedList<A>,
}
impl<A: Adapter> Iterator for IntoIter<A>
where
    A::LinkOps: XorLinkedListOps,
{
    type Item = <A::PointerOps as PointerOps>::Pointer;

    #[inline]
    fn next(&mut self) -> Option<<A::PointerOps as PointerOps>::Pointer> {
        self.list.pop_front()
    }
}
impl<A: Adapter> DoubleEndedIterator for IntoIter<A>
where
    A::LinkOps: XorLinkedListOps,
{
    #[inline]
    fn next_back(&mut self) -> Option<<A::PointerOps as PointerOps>::Pointer> {
        self.list.pop_back()
    }
}

// =============================================================================
// Tests
// =============================================================================

#[cfg(test)]
mod tests {
<<<<<<< HEAD
    use super::{CursorOwning, Link, XorLinkedList};
=======
    use crate::UnsafeRef;

    use super::{Link, XorLinkedList};
>>>>>>> 27984658
    use core::cell::Cell;
    use core::ptr;
    use std::boxed::Box;
    use std::fmt;
    use std::format;
    use std::rc::Rc;
    use std::vec::Vec;

    struct Obj {
        link1: Link,
        link2: Link,
        value: u32,
    }
    impl fmt::Debug for Obj {
        fn fmt(&self, f: &mut fmt::Formatter<'_>) -> fmt::Result {
            write!(f, "{}", self.value)
        }
    }
    intrusive_adapter!(RcObjAdapter1 = Rc<Obj>: Obj { link1: Link });
    intrusive_adapter!(RcObjAdapter2 = Rc<Obj>: Obj { link2: Link });
    intrusive_adapter!(UnsafeRefObjAdapter1 = UnsafeRef<Obj>: Obj { link1: Link });

    fn make_rc_obj(value: u32) -> Rc<Obj> {
        Rc::new(make_obj(value))
    }

    fn make_obj(value: u32) -> Obj {
        Obj {
            link1: Link::new(),
            link2: Link::default(),
            value,
        }
    }

    #[test]
    fn test_link() {
        let a = make_rc_obj(1);
        assert!(!a.link1.is_linked());
        assert!(!a.link2.is_linked());

        let mut b = XorLinkedList::<RcObjAdapter1>::default();
        assert!(b.is_empty());

        b.cursor_mut().insert_after(a.clone());
        assert!(!b.is_empty());
        assert!(a.link1.is_linked());
        assert!(!a.link2.is_linked());
        assert_eq!(format!("{:?}", a.link1), "linked");
        assert_eq!(format!("{:?}", a.link2), "unlinked");

        assert_eq!(
            b.front_mut().remove().unwrap().as_ref() as *const _,
            a.as_ref() as *const _
        );
        assert!(b.is_empty());
        assert!(!a.link1.is_linked());
        assert!(!a.link2.is_linked());
    }

    #[test]
    fn test_cursor() {
        let a = make_rc_obj(1);
        let b = make_rc_obj(2);
        let c = make_rc_obj(3);

        let mut l = XorLinkedList::new(RcObjAdapter1::new());
        let mut cur = l.cursor_mut();
        assert!(cur.is_null());
        assert!(cur.get().is_none());
        assert!(cur.remove().is_none());
        assert_eq!(
            cur.replace_with(a.clone()).unwrap_err().as_ref() as *const _,
            a.as_ref() as *const _
        );

        cur.insert_before(a.clone());
        cur.insert_before(c.clone());
        cur.move_prev();
        cur.insert_before(b.clone());
        assert!(cur.peek_next().is_null());
        cur.move_next();
        assert!(cur.is_null());

        cur.move_next();
        assert!(cur.peek_prev().is_null());
        assert!(!cur.is_null());
        assert_eq!(cur.get().unwrap() as *const _, a.as_ref() as *const _);

        {
            let mut cur2 = cur.as_cursor();
            assert_eq!(cur2.get().unwrap() as *const _, a.as_ref() as *const _);
            assert_eq!(cur2.peek_next().get().unwrap().value, 2);
            cur2.move_next();
            assert_eq!(cur2.get().unwrap().value, 2);
            cur2.move_next();
            assert_eq!(cur2.peek_prev().get().unwrap().value, 2);
            assert_eq!(cur2.get().unwrap() as *const _, c.as_ref() as *const _);
            cur2.move_prev();
            assert_eq!(cur2.get().unwrap() as *const _, b.as_ref() as *const _);
            cur2.move_next();
            assert_eq!(cur2.get().unwrap() as *const _, c.as_ref() as *const _);
            cur2.move_next();
            assert!(cur2.is_null());
            assert!(cur2.clone().get().is_none());
        }
        assert_eq!(cur.get().unwrap() as *const _, a.as_ref() as *const _);

        cur.move_next();
        assert_eq!(
            cur.remove().unwrap().as_ref() as *const _,
            b.as_ref() as *const _
        );
        assert_eq!(cur.get().unwrap() as *const _, c.as_ref() as *const _);
        cur.insert_after(b.clone());
        assert_eq!(cur.get().unwrap() as *const _, c.as_ref() as *const _);
        cur.move_prev();
        assert_eq!(cur.get().unwrap() as *const _, a.as_ref() as *const _);
        assert_eq!(
            cur.remove().unwrap().as_ref() as *const _,
            a.as_ref() as *const _
        );
        assert!(!a.link1.is_linked());
        assert!(c.link1.is_linked());
        assert_eq!(cur.get().unwrap() as *const _, c.as_ref() as *const _);
        assert_eq!(
            cur.replace_with(a.clone()).unwrap().as_ref() as *const _,
            c.as_ref() as *const _
        );
        assert!(a.link1.is_linked());
        assert!(!c.link1.is_linked());
        assert_eq!(cur.get().unwrap() as *const _, a.as_ref() as *const _);
        cur.move_next();
        assert_eq!(
            cur.replace_with(c.clone()).unwrap().as_ref() as *const _,
            b.as_ref() as *const _
        );
        assert!(a.link1.is_linked());
        assert!(!b.link1.is_linked());
        assert!(c.link1.is_linked());
        assert_eq!(cur.get().unwrap() as *const _, c.as_ref() as *const _);
    }

    #[test]
    fn test_cursor_owning() {
        struct Container {
            cur: CursorOwning<ObjAdapter1>,
        }

        let mut l = XorLinkedList::new(ObjAdapter1::new());
        l.push_back(make_obj(1));
        l.push_back(make_obj(2));
        l.push_back(make_obj(3));
        l.push_back(make_obj(4));
        let mut con = Container {
            cur: l.cursor_owning(),
        };
        assert!(con.cur.as_cursor().is_null());

        con.cur = con.cur.into_inner().front_owning();
        assert_eq!(con.cur.as_cursor().get().unwrap().value, 1);

        con.cur.with_cursor_mut(|c| c.move_next());
        assert_eq!(con.cur.as_cursor().get().unwrap().value, 2);

        con.cur = con.cur.into_inner().back_owning();
        assert_eq!(con.cur.as_cursor().get().unwrap().value, 4);
    }

    #[test]
    fn test_push_pop() {
        let a = make_rc_obj(1);
        let b = make_rc_obj(2);
        let c = make_rc_obj(3);

        let mut l = XorLinkedList::new(RcObjAdapter1::new());
        l.push_front(a);
        assert_eq!(l.iter().map(|x| x.value).collect::<Vec<_>>(), [1]);
        l.push_front(b);
        assert_eq!(l.iter().map(|x| x.value).collect::<Vec<_>>(), [2, 1]);
        l.push_back(c);
        assert_eq!(l.iter().map(|x| x.value).collect::<Vec<_>>(), [2, 1, 3]);
        assert_eq!(l.pop_front().unwrap().value, 2);
        assert_eq!(l.iter().map(|x| x.value).collect::<Vec<_>>(), [1, 3]);
        assert_eq!(l.pop_back().unwrap().value, 3);
        assert_eq!(l.iter().map(|x| x.value).collect::<Vec<_>>(), [1]);
        assert_eq!(l.pop_front().unwrap().value, 1);
        assert_eq!(l.iter().map(|x| x.value).collect::<Vec<_>>(), []);
        assert!(l.pop_front().is_none());
        assert_eq!(l.iter().map(|x| x.value).collect::<Vec<_>>(), []);
        assert!(l.pop_back().is_none());
        assert_eq!(l.iter().map(|x| x.value).collect::<Vec<_>>(), []);
    }

    #[test]
    fn test_split_splice() {
        let mut l1 = XorLinkedList::new(RcObjAdapter1::new());
        let mut l2 = XorLinkedList::new(RcObjAdapter1::new());
        let mut l3 = XorLinkedList::new(RcObjAdapter1::new());

        let a = make_rc_obj(1);
        let b = make_rc_obj(2);
        let c = make_rc_obj(3);
        let d = make_rc_obj(4);
        l1.cursor_mut().insert_before(a);
        l1.cursor_mut().insert_before(b);
        l1.cursor_mut().insert_before(c);
        l1.cursor_mut().insert_before(d);
        assert_eq!(l1.iter().map(|x| x.value).collect::<Vec<_>>(), [1, 2, 3, 4]);
        assert_eq!(l2.iter().map(|x| x.value).collect::<Vec<_>>(), []);
        assert_eq!(l3.iter().map(|x| x.value).collect::<Vec<_>>(), []);
        {
            let mut cur = l1.front_mut();
            cur.move_next();
            l2 = cur.split_after();
        }
        assert_eq!(l1.iter().map(|x| x.value).collect::<Vec<_>>(), [1, 2]);
        assert_eq!(l2.iter().map(|x| x.value).collect::<Vec<_>>(), [3, 4]);
        assert_eq!(l3.iter().map(|x| x.value).collect::<Vec<_>>(), []);
        {
            let mut cur = l2.back_mut();
            l3 = cur.split_before();
        }
        assert_eq!(l1.iter().map(|x| x.value).collect::<Vec<_>>(), [1, 2]);
        assert_eq!(l2.iter().map(|x| x.value).collect::<Vec<_>>(), [4]);
        assert_eq!(l3.iter().map(|x| x.value).collect::<Vec<_>>(), [3]);
        {
            let mut cur = l1.front_mut();
            cur.splice_after(l2.take());
        }
        assert_eq!(l1.iter().map(|x| x.value).collect::<Vec<_>>(), [1, 4, 2]);
        assert_eq!(l2.iter().map(|x| x.value).collect::<Vec<_>>(), []);
        assert_eq!(l3.iter().map(|x| x.value).collect::<Vec<_>>(), [3]);
        {
            let mut cur = l1.front_mut();
            cur.move_next();
            cur.splice_before(l3.take());
        }
        assert_eq!(l1.iter().map(|x| x.value).collect::<Vec<_>>(), [1, 3, 4, 2]);
        assert_eq!(l2.iter().map(|x| x.value).collect::<Vec<_>>(), []);
        assert_eq!(l3.iter().map(|x| x.value).collect::<Vec<_>>(), []);
        {
            let mut cur = l2.cursor_mut();
            cur.splice_after(l1.take());
        }
        assert_eq!(l1.iter().map(|x| x.value).collect::<Vec<_>>(), []);
        assert_eq!(l2.iter().map(|x| x.value).collect::<Vec<_>>(), [1, 3, 4, 2]);
        assert_eq!(l3.iter().map(|x| x.value).collect::<Vec<_>>(), []);
        {
            let mut cur = l1.cursor_mut();
            cur.splice_before(l2.take());
        }
        assert_eq!(l1.iter().map(|x| x.value).collect::<Vec<_>>(), [1, 3, 4, 2]);
        assert_eq!(l2.iter().map(|x| x.value).collect::<Vec<_>>(), []);
        assert_eq!(l3.iter().map(|x| x.value).collect::<Vec<_>>(), []);
        {
            let mut cur = l1.cursor_mut();
            l2 = cur.split_after();
        }
        assert_eq!(l1.iter().map(|x| x.value).collect::<Vec<_>>(), []);
        assert_eq!(l2.iter().map(|x| x.value).collect::<Vec<_>>(), [1, 3, 4, 2]);
        assert_eq!(l3.iter().map(|x| x.value).collect::<Vec<_>>(), []);
        {
            let mut cur = l2.cursor_mut();
            l1 = cur.split_before();
        }
        assert_eq!(l1.iter().map(|x| x.value).collect::<Vec<_>>(), [1, 3, 4, 2]);
        assert_eq!(l2.iter().map(|x| x.value).collect::<Vec<_>>(), []);
        assert_eq!(l3.iter().map(|x| x.value).collect::<Vec<_>>(), []);
        {
            let mut cur = l1.front_mut();
            l2 = cur.split_before();
        }
        assert_eq!(l1.iter().map(|x| x.value).collect::<Vec<_>>(), [1, 3, 4, 2]);
        assert_eq!(l2.iter().map(|x| x.value).collect::<Vec<_>>(), []);
        assert_eq!(l3.iter().map(|x| x.value).collect::<Vec<_>>(), []);
        {
            let mut cur = l1.back_mut();
            l2 = cur.split_after();
        }
        assert_eq!(l1.iter().map(|x| x.value).collect::<Vec<_>>(), [1, 3, 4, 2]);
        assert_eq!(l2.iter().map(|x| x.value).collect::<Vec<_>>(), []);
        assert_eq!(l3.iter().map(|x| x.value).collect::<Vec<_>>(), []);
    }

    #[test]
    fn test_iter() {
        let mut l = XorLinkedList::new(RcObjAdapter1::new());
        let a = make_rc_obj(1);
        let b = make_rc_obj(2);
        let c = make_rc_obj(3);
        let d = make_rc_obj(4);
        l.cursor_mut().insert_before(a.clone());
        l.cursor_mut().insert_before(b.clone());
        l.cursor_mut().insert_before(c.clone());
        l.cursor_mut().insert_before(d.clone());

        assert_eq!(l.front().get().unwrap().value, 1);
        assert_eq!(l.back().get().unwrap().value, 4);
        unsafe {
            let mut cursor = l.cursor_from_ptr_and_prev(b.as_ref(), a.as_ref());
            assert_eq!(cursor.get().unwrap().value, 2);
            cursor.move_next();
            assert_eq!(cursor.get().unwrap().value, 3);

            assert_eq!(
                l.cursor_mut_from_ptr_and_next(c.as_ref(), d.as_ref())
                    .get()
                    .unwrap()
                    .value,
                3
            );

            assert_eq!(
                l.cursor_mut_from_ptr_and_prev(a.as_ref(), ptr::null())
                    .get()
                    .unwrap()
                    .value,
                1
            );
            assert_eq!(
                l.cursor_mut_from_ptr_and_next(d.as_ref(), ptr::null())
                    .get()
                    .unwrap()
                    .value,
                4
            );

            let mut cursor = l.cursor_from_ptr_and_next(d.as_ref(), ptr::null());
            assert_eq!(cursor.get().unwrap().value, 4);
            cursor.move_prev();
            assert_eq!(cursor.get().unwrap().value, 3);
            cursor.move_next();
            assert_eq!(cursor.get().unwrap().value, 4);
            cursor.move_next();
            assert!(cursor.is_null());
        }

        let mut v = Vec::new();
        for x in &l {
            v.push(x.value);
        }
        assert_eq!(v, [1, 2, 3, 4]);
        assert_eq!(
            l.iter().clone().map(|x| x.value).collect::<Vec<_>>(),
            [1, 2, 3, 4]
        );
        assert_eq!(
            l.iter().rev().map(|x| x.value).collect::<Vec<_>>(),
            [4, 3, 2, 1]
        );
        assert_eq!(l.iter().map(|x| x.value).collect::<Vec<_>>(), [1, 2, 3, 4]);

        assert_eq!(format!("{:?}", l), "[1, 2, 3, 4]");

        let mut v = Vec::new();
        for x in l.take() {
            v.push(x.value);
        }
        assert_eq!(v, [1, 2, 3, 4]);
        assert!(l.is_empty());
        assert!(!a.link1.is_linked());
        assert!(!b.link1.is_linked());
        assert!(!c.link1.is_linked());
        assert!(!d.link1.is_linked());

        l.cursor_mut().insert_before(a.clone());
        l.cursor_mut().insert_before(b.clone());
        l.cursor_mut().insert_before(c.clone());
        l.cursor_mut().insert_before(d.clone());
        l.clear();
        assert!(l.is_empty());
        assert!(!a.link1.is_linked());
        assert!(!b.link1.is_linked());
        assert!(!c.link1.is_linked());
        assert!(!d.link1.is_linked());

        v.clear();
        l.cursor_mut().insert_before(a.clone());
        l.cursor_mut().insert_before(b.clone());
        l.cursor_mut().insert_before(c.clone());
        l.cursor_mut().insert_before(d.clone());
        for x in l.into_iter().rev() {
            v.push(x.value);
        }
        assert_eq!(v, [4, 3, 2, 1]);
        assert!(!a.link1.is_linked());
        assert!(!b.link1.is_linked());
        assert!(!c.link1.is_linked());
        assert!(!d.link1.is_linked());
    }

    #[test]
    fn test_multi_list() {
        let mut l1 = XorLinkedList::new(RcObjAdapter1::new());
        let mut l2 = XorLinkedList::new(RcObjAdapter2::new());
        let a = make_rc_obj(1);
        let b = make_rc_obj(2);
        let c = make_rc_obj(3);
        let d = make_rc_obj(4);
        l1.cursor_mut().insert_before(a.clone());
        l1.cursor_mut().insert_before(b.clone());
        l1.cursor_mut().insert_before(c.clone());
        l1.cursor_mut().insert_before(d.clone());
        l2.cursor_mut().insert_after(a);
        l2.cursor_mut().insert_after(b);
        l2.cursor_mut().insert_after(c);
        l2.cursor_mut().insert_after(d);
        assert_eq!(l1.iter().map(|x| x.value).collect::<Vec<_>>(), [1, 2, 3, 4]);
        assert_eq!(l2.iter().map(|x| x.value).collect::<Vec<_>>(), [4, 3, 2, 1]);
    }

    #[test]
    fn test_fast_clear_force_unlink() {
        let mut l = XorLinkedList::new(UnsafeRefObjAdapter1::new());
        let a = UnsafeRef::from_box(Box::new(make_obj(1)));
        let b = UnsafeRef::from_box(Box::new(make_obj(2)));
        let c = UnsafeRef::from_box(Box::new(make_obj(3)));
        l.cursor_mut().insert_before(a.clone());
        l.cursor_mut().insert_before(b.clone());
        l.cursor_mut().insert_before(c.clone());

        l.fast_clear();
        assert!(l.is_empty());

        unsafe {
            assert!(a.link1.is_linked());
            assert!(b.link1.is_linked());
            assert!(c.link1.is_linked());

            a.link1.force_unlink();
            b.link1.force_unlink();
            c.link1.force_unlink();

            assert!(l.is_empty());

            assert!(!a.link1.is_linked());
            assert!(!b.link1.is_linked());
            assert!(!c.link1.is_linked());
        }

        unsafe {
            UnsafeRef::into_box(a);
            UnsafeRef::into_box(b);
            UnsafeRef::into_box(c);
        }
    }

    #[test]
    fn test_reverse() {
        let mut l = XorLinkedList::new(RcObjAdapter1::new());

        l.push_back(make_rc_obj(1));
        l.push_back(make_rc_obj(2));
        l.push_back(make_rc_obj(3));
        l.push_back(make_rc_obj(4));
        assert_eq!(l.iter().map(|x| x.value).collect::<Vec<_>>(), [1, 2, 3, 4]);

        l.reverse();
        assert_eq!(l.iter().map(|x| x.value).collect::<Vec<_>>(), [4, 3, 2, 1]);

        l.push_back(make_rc_obj(5));
        l.push_back(make_rc_obj(6));
        assert_eq!(
            l.iter().map(|x| x.value).collect::<Vec<_>>(),
            [4, 3, 2, 1, 5, 6]
        );

        l.reverse();
        assert_eq!(
            l.iter().map(|x| x.value).collect::<Vec<_>>(),
            [6, 5, 1, 2, 3, 4]
        );
    }

    #[test]
    fn test_non_static() {
        #[derive(Clone)]
        struct Obj<'a, T> {
            link: Link,
            value: &'a T,
        }
        intrusive_adapter!(ObjAdapter<'a, T> = &'a Obj<'a, T>: Obj<'a, T> {link: Link} where T: 'a);

        let v = 5;
        let a = Obj {
            link: Link::new(),
            value: &v,
        };
        let b = a.clone();
        let mut l = XorLinkedList::new(ObjAdapter::new());
        l.cursor_mut().insert_before(&a);
        l.cursor_mut().insert_before(&b);
        assert_eq!(*l.front().get().unwrap().value, 5);
        assert_eq!(*l.back().get().unwrap().value, 5);
    }

    #[test]
    fn test_drop() {
        #[derive(Clone)]
        struct Obj<'a> {
            link: Link,
            value: &'a Cell<u32>,
        }
        impl<'a> Drop for Obj<'a> {
            fn drop(&mut self) {
                let val = self.value.get();
                self.value.set(val + 1);
            }
        }
        intrusive_adapter!(ObjAdapter<'a> = Box<Obj<'a>>: Obj<'a> {link: Link});

        let v = Cell::new(0);
        let obj = Obj {
            link: Link::new(),
            value: &v,
        };
        let mut l = XorLinkedList::new(ObjAdapter::new());
        l.cursor_mut().insert_before(Box::new(obj.clone()));
        l.cursor_mut().insert_before(Box::new(obj.clone()));
        assert_eq!(l.front().get().unwrap().value.get(), 0);
        assert_eq!(l.back().get().unwrap().value.get(), 0);
        assert_eq!(v.get(), 0);

        l.pop_front();
        assert_eq!(v.get(), 1);

        l.front_mut().insert_after(Box::new(obj.clone()));
        assert_eq!(v.get(), 1);

        drop(l);
        assert_eq!(v.get(), 3);
    }

    macro_rules! test_clone_pointer {
        ($ptr: ident, $ptr_import: path) => {
            use $ptr_import;

            #[derive(Clone)]
            struct Obj {
                link: Link,
                value: usize,
            }
            intrusive_adapter!(ObjAdapter = $ptr<Obj>: Obj { link: Link });

            let a = $ptr::new(Obj {
                link: Link::new(),
                value: 5,
            });
            let mut l = XorLinkedList::new(ObjAdapter::new());
            l.cursor_mut().insert_before(a.clone());
            assert_eq!(2, $ptr::strong_count(&a));

            let pointer = l.front().clone_pointer().unwrap();
            assert_eq!(pointer.value, 5);
            assert_eq!(3, $ptr::strong_count(&a));

            l.front_mut().remove();
            assert!(l.front().clone_pointer().is_none());
        };
    }

    #[test]
    fn test_clone_pointer_rc() {
        test_clone_pointer!(Rc, std::rc::Rc);
    }

    #[test]
    fn test_clone_pointer_arc() {
        test_clone_pointer!(Arc, std::sync::Arc);
    }
}<|MERGE_RESOLUTION|>--- conflicted
+++ resolved
@@ -1769,13 +1769,9 @@
 
 #[cfg(test)]
 mod tests {
-<<<<<<< HEAD
+    use crate::UnsafeRef;
+
     use super::{CursorOwning, Link, XorLinkedList};
-=======
-    use crate::UnsafeRef;
-
-    use super::{Link, XorLinkedList};
->>>>>>> 27984658
     use core::cell::Cell;
     use core::ptr;
     use std::boxed::Box;
@@ -1921,14 +1917,14 @@
     #[test]
     fn test_cursor_owning() {
         struct Container {
-            cur: CursorOwning<ObjAdapter1>,
-        }
-
-        let mut l = XorLinkedList::new(ObjAdapter1::new());
-        l.push_back(make_obj(1));
-        l.push_back(make_obj(2));
-        l.push_back(make_obj(3));
-        l.push_back(make_obj(4));
+            cur: CursorOwning<RcObjAdapter1>,
+        }
+
+        let mut l = XorLinkedList::new(RcObjAdapter1::new());
+        l.push_back(make_rc_obj(1));
+        l.push_back(make_rc_obj(2));
+        l.push_back(make_rc_obj(3));
+        l.push_back(make_rc_obj(4));
         let mut con = Container {
             cur: l.cursor_owning(),
         };
